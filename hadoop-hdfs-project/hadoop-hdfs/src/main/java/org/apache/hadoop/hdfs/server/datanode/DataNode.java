--- conflicted
+++ resolved
@@ -668,7 +668,6 @@
   private synchronized void refreshVolumes(String newVolumes) throws IOException {
     Configuration conf = getConf();
     conf.set(DFS_DATANODE_DATA_DIR_KEY, newVolumes);
-    ExecutorService service = null;
     int numOldDataDirs = dataDirs.size();
     ChangedVolumes changedVolumes = parseChangedVolumes(newVolumes);
     StringBuilder errorMessageBuilder = new StringBuilder();
@@ -687,7 +686,6 @@
             Joiner.on(",").join(changedVolumes.newLocations));
 
         // Add volumes for each Namespace
-<<<<<<< HEAD
         ExecutorService service = Executors.newFixedThreadPool(
             changedVolumes.newLocations.size());
 
@@ -704,25 +702,6 @@
           for (final NamespaceInfo nsInfo : nsInfos) {
             if (datasets.get(nsInfo.getNodeType()) == dataset) {
               filteredNsInfos.add(nsInfo);
-=======
-        final List<NamespaceInfo> nsInfos = Lists.newArrayList();
-        for (BPOfferService bpos : blockPoolManager.getAllNamenodeThreads()) {
-          nsInfos.add(bpos.getNamespaceInfo());
-        }
-        service = Executors
-            .newFixedThreadPool(changedVolumes.newLocations.size());
-        List<Future<IOException>> exceptions = Lists.newArrayList();
-        for (final StorageLocation location : changedVolumes.newLocations) {
-          exceptions.add(service.submit(new Callable<IOException>() {
-            @Override
-            public IOException call() {
-              try {
-                data.addVolume(location, nsInfos);
-              } catch (IOException e) {
-                return e;
-              }
-              return null;
->>>>>>> 80d33b58
             }
           }
 
@@ -784,9 +763,6 @@
         throw new IOException(errorMessageBuilder.toString());
       }
     } finally {
-      if (service != null) {
-        service.shutdown();
-      }
       conf.set(DFS_DATANODE_DATA_DIR_KEY,
           Joiner.on(",").join(effectiveVolumes));
       dataDirs = getStorageLocations(conf);
