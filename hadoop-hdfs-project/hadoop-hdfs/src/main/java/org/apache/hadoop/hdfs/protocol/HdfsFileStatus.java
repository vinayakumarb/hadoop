--- conflicted
+++ resolved
@@ -243,15 +243,11 @@
     return fileId;
   }
   
-<<<<<<< HEAD
-  final public FileEncryptionInfo getFileEncryptionInfo() {
+  public final FileEncryptionInfo getFileEncryptionInfo() {
     return feInfo;
   }
 
-  final public int getChildrenNum() {
-=======
   public final int getChildrenNum() {
->>>>>>> d51f81c3
     return childrenNum;
   }
 
