/**
 * Licensed to the Apache Software Foundation (ASF) under one
 * or more contributor license agreements.  See the NOTICE file
 * distributed with this work for additional information
 * regarding copyright ownership.  The ASF licenses this file
 * to you under the Apache License, Version 2.0 (the
 * "License"); you may not use this file except in compliance
 * with the License.  You may obtain a copy of the License at
 *
 *     http://www.apache.org/licenses/LICENSE-2.0
 *
 * Unless required by applicable law or agreed to in writing, software
 * distributed under the License is distributed on an "AS IS" BASIS,
 * WITHOUT WARRANTIES OR CONDITIONS OF ANY KIND, either express or implied.
 * See the License for the specific language governing permissions and
 * limitations under the License.
 */
package org.apache.hadoop.hdfs.server.namenode;

import java.io.File;
import java.io.IOException;
import java.net.InetSocketAddress;
import java.net.URI;
import java.util.Collection;
import java.util.Iterator;
import java.util.List;

import org.apache.commons.logging.Log;
import org.apache.commons.logging.LogFactory;
import org.apache.hadoop.HadoopIllegalArgumentException;
import org.apache.hadoop.classification.InterfaceAudience;
import org.apache.hadoop.conf.Configuration;
import org.apache.hadoop.ha.HealthCheckFailedException;
import org.apache.hadoop.ha.ServiceFailedException;
import org.apache.hadoop.fs.CommonConfigurationKeys;
import org.apache.hadoop.fs.FileSystem;
import org.apache.hadoop.fs.FileUtil;
import org.apache.hadoop.fs.Trash;
import static org.apache.hadoop.hdfs.DFSConfigKeys.*;
import org.apache.hadoop.hdfs.DFSUtil;
import org.apache.hadoop.hdfs.HDFSPolicyProvider;
import org.apache.hadoop.hdfs.HdfsConfiguration;
import org.apache.hadoop.hdfs.protocol.ClientProtocol;
import org.apache.hadoop.hdfs.protocol.HdfsConstants;
import org.apache.hadoop.hdfs.protocol.UnregisteredNodeException;
import org.apache.hadoop.hdfs.server.common.HdfsServerConstants.NamenodeRole;
import org.apache.hadoop.hdfs.server.common.HdfsServerConstants.StartupOption;
import org.apache.hadoop.hdfs.server.common.IncorrectVersionException;
import org.apache.hadoop.hdfs.server.namenode.ha.ActiveState;
import org.apache.hadoop.hdfs.server.namenode.ha.HAState;
import org.apache.hadoop.hdfs.server.namenode.ha.StandbyState;
import org.apache.hadoop.hdfs.server.namenode.metrics.NameNodeMetrics;
import org.apache.hadoop.hdfs.server.protocol.DatanodeProtocol;
import org.apache.hadoop.hdfs.server.protocol.JournalProtocol;
import org.apache.hadoop.hdfs.server.protocol.NamenodeProtocol;
import org.apache.hadoop.hdfs.server.protocol.NamenodeProtocols;
import org.apache.hadoop.hdfs.server.protocol.NamenodeRegistration;
import org.apache.hadoop.hdfs.server.protocol.NodeRegistration;
import org.apache.hadoop.ipc.RPC;
import org.apache.hadoop.ipc.Server;
import org.apache.hadoop.metrics2.lib.DefaultMetricsSystem;
import org.apache.hadoop.net.NetUtils;
import org.apache.hadoop.security.RefreshUserMappingsProtocol;
import org.apache.hadoop.security.SecurityUtil;
import org.apache.hadoop.security.UserGroupInformation;
import org.apache.hadoop.security.authorize.RefreshAuthorizationPolicyProtocol;
import org.apache.hadoop.tools.GetUserMappingsProtocol;
import org.apache.hadoop.util.ServicePlugin;
import org.apache.hadoop.util.StringUtils;

/**********************************************************
 * NameNode serves as both directory namespace manager and
 * "inode table" for the Hadoop DFS.  There is a single NameNode
 * running in any DFS deployment.  (Well, except when there
 * is a second backup/failover NameNode, or when using federated NameNodes.)
 *
 * The NameNode controls two critical tables:
 *   1)  filename->blocksequence (namespace)
 *   2)  block->machinelist ("inodes")
 *
 * The first table is stored on disk and is very precious.
 * The second table is rebuilt every time the NameNode comes up.
 *
 * 'NameNode' refers to both this class as well as the 'NameNode server'.
 * The 'FSNamesystem' class actually performs most of the filesystem
 * management.  The majority of the 'NameNode' class itself is concerned
 * with exposing the IPC interface and the HTTP server to the outside world,
 * plus some configuration management.
 *
 * NameNode implements the
 * {@link org.apache.hadoop.hdfs.protocol.ClientProtocol} interface, which
 * allows clients to ask for DFS services.
 * {@link org.apache.hadoop.hdfs.protocol.ClientProtocol} is not designed for
 * direct use by authors of DFS client code.  End-users should instead use the
 * {@link org.apache.hadoop.fs.FileSystem} class.
 *
 * NameNode also implements the
 * {@link org.apache.hadoop.hdfs.server.protocol.DatanodeProtocol} interface,
 * used by DataNodes that actually store DFS data blocks.  These
 * methods are invoked repeatedly and automatically by all the
 * DataNodes in a DFS deployment.
 *
 * NameNode also implements the
 * {@link org.apache.hadoop.hdfs.server.protocol.NamenodeProtocol} interface,
 * used by secondary namenodes or rebalancing processes to get partial
 * NameNode state, for example partial blocksMap etc.
 **********************************************************/
@InterfaceAudience.Private
public class NameNode {
  static{
    HdfsConfiguration.init();
  }
  
  /**
   * Categories of operations supported by the namenode.
   */
  public static enum OperationCategory {
    /** Read operation that does not change the namespace state */
    READ,
    /** Write operation that changes the namespace state */
    WRITE,
    /** Operations related to checkpointing */
    CHECKPOINT,
    /** Operations related to {@link JournalProtocol} */
    JOURNAL
  }
  
  /**
   * HDFS federation configuration can have two types of parameters:
   * <ol>
   * <li>Parameter that is common for all the name services in the cluster.</li>
   * <li>Parameters that are specific to a name service. This keys are suffixed
   * with nameserviceId in the configuration. For example,
   * "dfs.namenode.rpc-address.nameservice1".</li>
   * </ol>
   * 
   * Following are nameservice specific keys.
   */
  public static final String[] NAMESERVICE_SPECIFIC_KEYS = {
    DFS_NAMENODE_RPC_ADDRESS_KEY,
    DFS_NAMENODE_NAME_DIR_KEY,
    DFS_NAMENODE_EDITS_DIR_KEY,
    DFS_NAMENODE_CHECKPOINT_DIR_KEY,
    DFS_NAMENODE_CHECKPOINT_EDITS_DIR_KEY,
    DFS_NAMENODE_SERVICE_RPC_ADDRESS_KEY,
    DFS_NAMENODE_HTTP_ADDRESS_KEY,
    DFS_NAMENODE_HTTPS_ADDRESS_KEY,
    DFS_NAMENODE_KEYTAB_FILE_KEY,
    DFS_NAMENODE_SECONDARY_HTTP_ADDRESS_KEY,
    DFS_SECONDARY_NAMENODE_KEYTAB_FILE_KEY,
    DFS_NAMENODE_BACKUP_ADDRESS_KEY,
    DFS_NAMENODE_BACKUP_HTTP_ADDRESS_KEY,
    DFS_NAMENODE_BACKUP_SERVICE_RPC_ADDRESS_KEY
  };
  
  public long getProtocolVersion(String protocol, 
                                 long clientVersion) throws IOException {
    if (protocol.equals(ClientProtocol.class.getName())) {
      return ClientProtocol.versionID; 
    } else if (protocol.equals(DatanodeProtocol.class.getName())){
      return DatanodeProtocol.versionID;
    } else if (protocol.equals(NamenodeProtocol.class.getName())){
      return NamenodeProtocol.versionID;
    } else if (protocol.equals(RefreshAuthorizationPolicyProtocol.class.getName())){
      return RefreshAuthorizationPolicyProtocol.versionID;
    } else if (protocol.equals(RefreshUserMappingsProtocol.class.getName())){
      return RefreshUserMappingsProtocol.versionID;
    } else if (protocol.equals(GetUserMappingsProtocol.class.getName())){
      return GetUserMappingsProtocol.versionID;
    } else {
      throw new IOException("Unknown protocol to name node: " + protocol);
    }
  }
    


  public static final int DEFAULT_PORT = 8020;

  public static final Log LOG = LogFactory.getLog(NameNode.class.getName());
  public static final Log stateChangeLog = LogFactory.getLog("org.apache.hadoop.hdfs.StateChange");
  public static final HAState ACTIVE_STATE = new ActiveState();
  public static final HAState STANDBY_STATE = new StandbyState();
  
  protected FSNamesystem namesystem; 
  protected NamenodeRole role;
  private HAState state;
  private final boolean haEnabled;

  
  /** httpServer */
  protected NameNodeHttpServer httpServer;
  private Thread emptier;
  /** only used for testing purposes  */
  protected boolean stopRequested = false;
  /** Registration information of this name-node  */
  protected NamenodeRegistration nodeRegistration;
  /** Activated plug-ins. */
  private List<ServicePlugin> plugins;
  
  private NameNodeRpcServer rpcServer;
  
  /** Format a new filesystem.  Destroys any filesystem that may already
   * exist at this location.  **/
  public static void format(Configuration conf) throws IOException {
    format(conf, false);
  }

  static NameNodeMetrics metrics;

  /** Return the {@link FSNamesystem} object.
   * @return {@link FSNamesystem} object.
   */
  public FSNamesystem getNamesystem() {
    return namesystem;
  }

  public NamenodeProtocols getRpcServer() {
    return rpcServer;
  }
  
  static void initMetrics(Configuration conf, NamenodeRole role) {
    metrics = NameNodeMetrics.create(conf, role);
  }

  public static NameNodeMetrics getNameNodeMetrics() {
    return metrics;
  }
  
  public static InetSocketAddress getAddress(String address) {
    return NetUtils.createSocketAddr(address, DEFAULT_PORT);
  }
  
  /**
   * Set the configuration property for the service rpc address
   * to address
   */
  public static void setServiceAddress(Configuration conf,
                                           String address) {
    LOG.info("Setting ADDRESS " + address);
    conf.set(DFS_NAMENODE_SERVICE_RPC_ADDRESS_KEY, address);
  }
  
  /**
   * Fetches the address for services to use when connecting to namenode
   * based on the value of fallback returns null if the special
   * address is not specified or returns the default namenode address
   * to be used by both clients and services.
   * Services here are datanodes, backup node, any non client connection
   */
  public static InetSocketAddress getServiceAddress(Configuration conf,
                                                        boolean fallback) {
    String addr = conf.get(DFS_NAMENODE_SERVICE_RPC_ADDRESS_KEY);
    if (addr == null || addr.isEmpty()) {
      return fallback ? getAddress(conf) : null;
    }
    return getAddress(addr);
  }

  public static InetSocketAddress getAddress(Configuration conf) {
    URI filesystemURI = FileSystem.getDefaultUri(conf);
    return getAddress(filesystemURI);
  }


  /**
   * TODO:FEDERATION
   * @param filesystemURI
   * @return address of file system
   */
  static InetSocketAddress getAddress(URI filesystemURI) {
    String authority = filesystemURI.getAuthority();
    if (authority == null) {
      throw new IllegalArgumentException(String.format(
          "Invalid URI for NameNode address (check %s): %s has no authority.",
          FileSystem.FS_DEFAULT_NAME_KEY, filesystemURI.toString()));
    }
    if (!HdfsConstants.HDFS_URI_SCHEME.equalsIgnoreCase(
        filesystemURI.getScheme())) {
      throw new IllegalArgumentException(String.format(
          "Invalid URI for NameNode address (check %s): %s is not of scheme '%s'.",
          FileSystem.FS_DEFAULT_NAME_KEY, filesystemURI.toString(),
          HdfsConstants.HDFS_URI_SCHEME));
    }
    return getAddress(authority);
  }

  public static URI getUri(InetSocketAddress namenode) {
    int port = namenode.getPort();
    String portString = port == DEFAULT_PORT ? "" : (":"+port);
    return URI.create(HdfsConstants.HDFS_URI_SCHEME + "://" 
        + namenode.getHostName()+portString);
  }

  /**
   * Compose a "host:port" string from the address.
   */
  public static String getHostPortString(InetSocketAddress addr) {
    return addr.getHostName() + ":" + addr.getPort();
  }

  //
  // Common NameNode methods implementation for the active name-node role.
  //
  public NamenodeRole getRole() {
    return role;
  }

  boolean isRole(NamenodeRole that) {
    return role.equals(that);
  }

  /**
   * Given a configuration get the address of the service rpc server
   * If the service rpc is not configured returns null
   */
  protected InetSocketAddress getServiceRpcServerAddress(Configuration conf)
    throws IOException {
    return NameNode.getServiceAddress(conf, false);
  }

  protected InetSocketAddress getRpcServerAddress(Configuration conf) throws IOException {
    return getAddress(conf);
  }
  
  /**
   * Modifies the configuration passed to contain the service rpc address setting
   */
  protected void setRpcServiceServerAddress(Configuration conf,
      InetSocketAddress serviceRPCAddress) {
    setServiceAddress(conf, getHostPortString(serviceRPCAddress));
  }

  protected void setRpcServerAddress(Configuration conf,
      InetSocketAddress rpcAddress) {
    FileSystem.setDefaultUri(conf, getUri(rpcAddress));
  }

  protected InetSocketAddress getHttpServerAddress(Configuration conf) {
    return getHttpAddress(conf);
  }

  /** @return the NameNode HTTP address set in the conf. */
  public static InetSocketAddress getHttpAddress(Configuration conf) {
    return  NetUtils.createSocketAddr(
        conf.get(DFS_NAMENODE_HTTP_ADDRESS_KEY, DFS_NAMENODE_HTTP_ADDRESS_DEFAULT));
  }
  
  protected void setHttpServerAddress(Configuration conf) {
    conf.set(DFS_NAMENODE_HTTP_ADDRESS_KEY,
        getHostPortString(getHttpAddress()));
  }

  protected void loadNamesystem(Configuration conf) throws IOException {
    this.namesystem = FSNamesystem.loadFromDisk(conf);
  }

  NamenodeRegistration getRegistration() {
    return nodeRegistration;
  }

  NamenodeRegistration setRegistration() {
    nodeRegistration = new NamenodeRegistration(
        getHostPortString(rpcServer.getRpcAddress()),
        getHostPortString(getHttpAddress()),
        getFSImage().getStorage(), getRole());
    return nodeRegistration;
  }

  /**
   * Login as the configured user for the NameNode.
   */
  void loginAsNameNodeUser(Configuration conf) throws IOException {
    InetSocketAddress socAddr = getRpcServerAddress(conf);
    SecurityUtil.login(conf, DFS_NAMENODE_KEYTAB_FILE_KEY,
        DFS_NAMENODE_USER_NAME_KEY, socAddr.getHostName());
  }
  
  /**
   * Initialize name-node.
   * 
   * @param conf the configuration
   */
  protected void initialize(Configuration conf) throws IOException {
    initializeGenericKeys(conf);
    UserGroupInformation.setConfiguration(conf);
    loginAsNameNodeUser(conf);

    NameNode.initMetrics(conf, this.getRole());
    loadNamesystem(conf);

    rpcServer = createRpcServer(conf);
    
    try {
      validateConfigurationSettings(conf);
    } catch (IOException e) {
      LOG.fatal(e.toString());
      throw e;
    }

    activate(conf);
  }
  
  /**
   * Create the RPC server implementation. Used as an extension point for the
   * BackupNode.
   */
  protected NameNodeRpcServer createRpcServer(Configuration conf)
      throws IOException {
    return new NameNodeRpcServer(conf, this);
  }

  /**
   * Verifies that the final Configuration Settings look ok for the NameNode to
   * properly start up
   * Things to check for include:
   * - HTTP Server Port does not equal the RPC Server Port
   * @param conf
   * @throws IOException
   */
  protected void validateConfigurationSettings(final Configuration conf) 
      throws IOException {
    // check to make sure the web port and rpc port do not match 
    if(getHttpServerAddress(conf).getPort() 
        == getRpcServerAddress(conf).getPort()) {
      String errMsg = "dfs.namenode.rpc-address " +
          "("+ getRpcServerAddress(conf) + ") and " +
          "dfs.namenode.http-address ("+ getHttpServerAddress(conf) + ") " +
          "configuration keys are bound to the same port, unable to start " +
          "NameNode. Port: " + getRpcServerAddress(conf).getPort();
      throw new IOException(errMsg);
    } 
  }

  /**
   * Activate name-node servers and threads.
   */
  void activate(Configuration conf) throws IOException {
    if ((isRole(NamenodeRole.NAMENODE))
        && (UserGroupInformation.isSecurityEnabled())) {
      namesystem.activateSecretManager();
    }
    namesystem.activate(conf);
    startHttpServer(conf);
    rpcServer.start();
    startTrashEmptier(conf);
    
    plugins = conf.getInstances(DFS_NAMENODE_PLUGINS_KEY,
        ServicePlugin.class);
    for (ServicePlugin p: plugins) {
      try {
        p.start(this);
      } catch (Throwable t) {
        LOG.warn("ServicePlugin " + p + " could not be started", t);
      }
    }
    
    LOG.info(getRole() + " up at: " + rpcServer.getRpcAddress());
    if (rpcServer.getServiceRpcAddress() != null) {
      LOG.info(getRole() + " service server is up at: " + rpcServer.getServiceRpcAddress()); 
    }
  }

  private void startTrashEmptier(Configuration conf) throws IOException {
    long trashInterval 
      = conf.getLong(CommonConfigurationKeys.FS_TRASH_INTERVAL_KEY, 
                     CommonConfigurationKeys.FS_TRASH_INTERVAL_DEFAULT);
    if(trashInterval == 0)
      return;
    this.emptier = new Thread(new Trash(conf).getEmptier(), "Trash Emptier");
    this.emptier.setDaemon(true);
    this.emptier.start();
  }
  
  private void startHttpServer(final Configuration conf) throws IOException {
    httpServer = new NameNodeHttpServer(conf, this, getHttpServerAddress(conf));
    httpServer.start();
    setHttpServerAddress(conf);
  }

  /**
   * Start NameNode.
   * <p>
   * The name-node can be started with one of the following startup options:
   * <ul> 
   * <li>{@link StartupOption#REGULAR REGULAR} - normal name node startup</li>
   * <li>{@link StartupOption#FORMAT FORMAT} - format name node</li>
   * <li>{@link StartupOption#BACKUP BACKUP} - start backup node</li>
   * <li>{@link StartupOption#CHECKPOINT CHECKPOINT} - start checkpoint node</li>
   * <li>{@link StartupOption#UPGRADE UPGRADE} - start the cluster  
   * upgrade and create a snapshot of the current file system state</li> 
   * <li>{@link StartupOption#ROLLBACK ROLLBACK} - roll the  
   *            cluster back to the previous state</li>
   * <li>{@link StartupOption#FINALIZE FINALIZE} - finalize 
   *            previous upgrade</li>
   * <li>{@link StartupOption#IMPORT IMPORT} - import checkpoint</li>
   * </ul>
   * The option is passed via configuration field: 
   * <tt>dfs.namenode.startup</tt>
   * 
   * The conf will be modified to reflect the actual ports on which 
   * the NameNode is up and running if the user passes the port as
   * <code>zero</code> in the conf.
   * 
   * @param conf  confirguration
   * @throws IOException
   */
  public NameNode(Configuration conf) throws IOException {
    this(conf, NamenodeRole.NAMENODE);
  }

  protected NameNode(Configuration conf, NamenodeRole role) 
      throws IOException { 
    this.role = role;
    this.haEnabled = DFSUtil.isHAEnabled(conf);
    this.state = !haEnabled ? ACTIVE_STATE : STANDBY_STATE;
    try {
<<<<<<< HEAD
=======
      initializeGenericKeys(conf, getNameServiceId(conf));
>>>>>>> e9dd78d9
      initialize(conf);
    } catch (IOException e) {
      this.stop();
      throw e;
    } catch (HadoopIllegalArgumentException e) {
      this.stop();
      throw e;
    }
  }

  /**
   * Wait for service to finish.
   * (Normally, it runs forever.)
   */
  public void join() {
    try {
      this.rpcServer.join();
    } catch (InterruptedException ie) {
    }
  }

  /**
   * Stop all NameNode threads and wait for all to finish.
   */
  public void stop() {
    synchronized(this) {
      if (stopRequested)
        return;
      stopRequested = true;
    }
    if (plugins != null) {
      for (ServicePlugin p : plugins) {
        try {
          p.stop();
        } catch (Throwable t) {
          LOG.warn("ServicePlugin " + p + " could not be stopped", t);
        }
      }
    }
    try {
      if (httpServer != null) httpServer.stop();
    } catch (Exception e) {
      LOG.error("Exception while stopping httpserver", e);
    }
    if(namesystem != null) namesystem.close();
    if(emptier != null) emptier.interrupt();
    if(rpcServer != null) rpcServer.stop();
    if (metrics != null) {
      metrics.shutdown();
    }
    if (namesystem != null) {
      namesystem.shutdown();
    }
  }

  synchronized boolean isStopRequested() {
    return stopRequested;
  }

  /**
   * Is the cluster currently in safe mode?
   */
  public boolean isInSafeMode() {
    return namesystem.isInSafeMode();
  }

  /** get FSImage */
  FSImage getFSImage() {
    return namesystem.dir.fsImage;
  }

  /**
   * Returns the address on which the NameNodes is listening to.
   * @return namenode rpc address
   */
  public InetSocketAddress getNameNodeAddress() {
    return rpcServer.getRpcAddress();
  }
  
  /**
   * Returns namenode service rpc address, if set. Otherwise returns
   * namenode rpc address.
   * @return namenode service rpc address used by datanodes
   */
  public InetSocketAddress getServiceRpcAddress() {
    return rpcServer.getServiceRpcAddress() != null ? rpcServer.getServiceRpcAddress() : rpcServer.getRpcAddress();
  }

  /**
   * Returns the address of the NameNodes http server, 
   * which is used to access the name-node web UI.
   * 
   * @return the http address.
   */
  public InetSocketAddress getHttpAddress() {
    return httpServer.getHttpAddress();
  }

  /**
   * Verify that configured directories exist, then
   * Interactively confirm that formatting is desired 
   * for each existing directory and format them.
   * 
   * @param conf
   * @param isConfirmationNeeded
   * @return true if formatting was aborted, false otherwise
   * @throws IOException
   */
  private static boolean format(Configuration conf,
                                boolean isConfirmationNeeded)
      throws IOException {
    if (!conf.getBoolean(DFS_NAMENODE_SUPPORT_ALLOW_FORMAT_KEY, 
                         DFS_NAMENODE_SUPPORT_ALLOW_FORMAT_DEFAULT)) {
      throw new IOException("The option " + DFS_NAMENODE_SUPPORT_ALLOW_FORMAT_KEY
                             + " is set to false for this filesystem, so it "
                             + "cannot be formatted. You will need to set "
                             + DFS_NAMENODE_SUPPORT_ALLOW_FORMAT_KEY +" parameter "
                             + "to true in order to format this filesystem");
    }
    
    Collection<URI> dirsToFormat = FSNamesystem.getNamespaceDirs(conf);
    Collection<URI> editDirsToFormat = 
                 FSNamesystem.getNamespaceEditsDirs(conf);
    for(Iterator<URI> it = dirsToFormat.iterator(); it.hasNext();) {
      File curDir = new File(it.next().getPath());
      // Its alright for a dir not to exist, or to exist (properly accessible)
      // and be completely empty.
      if (!curDir.exists() ||
          (curDir.isDirectory() && FileUtil.listFiles(curDir).length == 0))
        continue;
      if (isConfirmationNeeded) {
        if (!confirmPrompt("Re-format filesystem in " + curDir + " ?")) {
          System.err.println("Format aborted in "+ curDir);
          return true;
        }
      }
    }

    // if clusterID is not provided - see if you can find the current one
    String clusterId = StartupOption.FORMAT.getClusterId();
    if(clusterId == null || clusterId.equals("")) {
      //Generate a new cluster id
      clusterId = NNStorage.newClusterID();
    }
    System.out.println("Formatting using clusterid: " + clusterId);
    
    FSImage fsImage = new FSImage(conf, dirsToFormat, editDirsToFormat);
    FSNamesystem fsn = new FSNamesystem(conf, fsImage);
    fsImage.format(fsn, clusterId);
    return false;
  }

  private static boolean finalize(Configuration conf,
                               boolean isConfirmationNeeded
                               ) throws IOException {
    FSNamesystem nsys = new FSNamesystem(conf, new FSImage(conf));
    System.err.print(
        "\"finalize\" will remove the previous state of the files system.\n"
        + "Recent upgrade will become permanent.\n"
        + "Rollback option will not be available anymore.\n");
    if (isConfirmationNeeded) {
      if (!confirmPrompt("Finalize filesystem state?")) {
        System.err.println("Finalize aborted.");
        return true;
      }
    }
    nsys.dir.fsImage.finalizeUpgrade();
    return false;
  }

  private static void printUsage() {
    System.err.println(
      "Usage: java NameNode [" +
      StartupOption.BACKUP.getName() + "] | [" +
      StartupOption.CHECKPOINT.getName() + "] | [" +
      StartupOption.FORMAT.getName() + "[" + StartupOption.CLUSTERID.getName() +  
      " cid ]] | [" +
      StartupOption.UPGRADE.getName() + "] | [" +
      StartupOption.ROLLBACK.getName() + "] | [" +
      StartupOption.FINALIZE.getName() + "] | [" +
      StartupOption.IMPORT.getName() + "]");
  }

  private static StartupOption parseArguments(String args[]) {
    int argsLen = (args == null) ? 0 : args.length;
    StartupOption startOpt = StartupOption.REGULAR;
    for(int i=0; i < argsLen; i++) {
      String cmd = args[i];
      if (StartupOption.FORMAT.getName().equalsIgnoreCase(cmd)) {
        startOpt = StartupOption.FORMAT;
        // might be followed by two args
        if (i + 2 < argsLen
            && args[i + 1].equalsIgnoreCase(StartupOption.CLUSTERID.getName())) {
          i += 2;
          startOpt.setClusterId(args[i]);
        }
      } else if (StartupOption.GENCLUSTERID.getName().equalsIgnoreCase(cmd)) {
        startOpt = StartupOption.GENCLUSTERID;
      } else if (StartupOption.REGULAR.getName().equalsIgnoreCase(cmd)) {
        startOpt = StartupOption.REGULAR;
      } else if (StartupOption.BACKUP.getName().equalsIgnoreCase(cmd)) {
        startOpt = StartupOption.BACKUP;
      } else if (StartupOption.CHECKPOINT.getName().equalsIgnoreCase(cmd)) {
        startOpt = StartupOption.CHECKPOINT;
      } else if (StartupOption.UPGRADE.getName().equalsIgnoreCase(cmd)) {
        startOpt = StartupOption.UPGRADE;
        // might be followed by two args
        if (i + 2 < argsLen
            && args[i + 1].equalsIgnoreCase(StartupOption.CLUSTERID.getName())) {
          i += 2;
          startOpt.setClusterId(args[i]);
        }
      } else if (StartupOption.ROLLBACK.getName().equalsIgnoreCase(cmd)) {
        startOpt = StartupOption.ROLLBACK;
      } else if (StartupOption.FINALIZE.getName().equalsIgnoreCase(cmd)) {
        startOpt = StartupOption.FINALIZE;
      } else if (StartupOption.IMPORT.getName().equalsIgnoreCase(cmd)) {
        startOpt = StartupOption.IMPORT;
      } else
        return null;
    }
    return startOpt;
  }

  private static void setStartupOption(Configuration conf, StartupOption opt) {
    conf.set(DFS_NAMENODE_STARTUP_KEY, opt.toString());
  }

  static StartupOption getStartupOption(Configuration conf) {
    return StartupOption.valueOf(conf.get(DFS_NAMENODE_STARTUP_KEY,
                                          StartupOption.REGULAR.toString()));
  }

  /**
   * Print out a prompt to the user, and return true if the user
   * responds with "Y" or "yes".
   */
  static boolean confirmPrompt(String prompt) throws IOException {
    while (true) {
      System.err.print(prompt + " (Y or N) ");
      StringBuilder responseBuilder = new StringBuilder();
      while (true) {
        int c = System.in.read();
        if (c == -1 || c == '\r' || c == '\n') {
          break;
        }
        responseBuilder.append((char)c);
      }
  
      String response = responseBuilder.toString();
      if (response.equalsIgnoreCase("y") ||
          response.equalsIgnoreCase("yes")) {
        return true;
      } else if (response.equalsIgnoreCase("n") ||
          response.equalsIgnoreCase("no")) {
        return false;
      }
      // else ask them again
    }
  }

  public static NameNode createNameNode(String argv[], Configuration conf)
      throws IOException {
    if (conf == null)
      conf = new HdfsConfiguration();
    StartupOption startOpt = parseArguments(argv);
    if (startOpt == null) {
      printUsage();
      return null;
    }
    setStartupOption(conf, startOpt);

    switch (startOpt) {
      case FORMAT:
        boolean aborted = format(conf, true);
        System.exit(aborted ? 1 : 0);
        return null; // avoid javac warning
      case GENCLUSTERID:
        System.err.println("Generating new cluster id:");
        System.out.println(NNStorage.newClusterID());
        System.exit(0);
        return null;
      case FINALIZE:
        aborted = finalize(conf, true);
        System.exit(aborted ? 1 : 0);
        return null; // avoid javac warning
      case BACKUP:
      case CHECKPOINT:
        NamenodeRole role = startOpt.toNodeRole();
        DefaultMetricsSystem.initialize(role.toString().replace(" ", ""));
        return new BackupNode(conf, role);
      default:
        DefaultMetricsSystem.initialize("NameNode");
        return new NameNode(conf);
    }
  }

  /**
   * In federation configuration is set for a set of
   * namenode and secondary namenode/backup/checkpointer, which are
   * grouped under a logical nameservice ID. The configuration keys specific 
   * to them have suffix set to configured nameserviceId.
   * 
   * This method copies the value from specific key of format key.nameserviceId
   * to key, to set up the generic configuration. Once this is done, only
   * generic version of the configuration is read in rest of the code, for
   * backward compatibility and simpler code changes.
   * 
   * @param conf
   *          Configuration object to lookup specific key and to set the value
   *          to the key passed. Note the conf object is modified
   * @param nameserviceId name service Id
   * @see DFSUtil#setGenericConf(Configuration, String, String...)
   */
  public static void initializeGenericKeys(Configuration conf, String
      nameserviceId) {
    if ((nameserviceId == null) || nameserviceId.isEmpty()) {
      return;
    }
    
    DFSUtil.setGenericConf(conf, nameserviceId, NAMESERVICE_SPECIFIC_KEYS);
    if (conf.get(DFS_NAMENODE_RPC_ADDRESS_KEY) != null) {
      URI defaultUri = URI.create(HdfsConstants.HDFS_URI_SCHEME + "://"
          + conf.get(DFS_NAMENODE_RPC_ADDRESS_KEY));
      conf.set(FS_DEFAULT_NAME_KEY, defaultUri.toString());
    }
  }
    
  /** 
   * Get the name service Id for the node
   * @return name service Id or null if federation is not configured
   */
  protected String getNameServiceId(Configuration conf) {
    return DFSUtil.getNamenodeNameServiceId(conf);
  }
  
  /**
   */
  public static void main(String argv[]) throws Exception {
    try {
      StringUtils.startupShutdownMessage(NameNode.class, argv, LOG);
      NameNode namenode = createNameNode(argv, null);
      if (namenode != null)
        namenode.join();
    } catch (Throwable e) {
      LOG.error("Exception in namenode join", e);
      System.exit(-1);
    }
  }
<<<<<<< HEAD

  synchronized void monitorHealth() throws HealthCheckFailedException {
    if (!haEnabled) {
      return; // no-op, if HA is not eanbled
    }
    // TODO:HA implement health check
    return;
  }
  
  synchronized void transitionToActive() throws ServiceFailedException {
    if (!haEnabled) {
      throw new ServiceFailedException("HA for namenode is not enabled");
    }
    state.setState(this, ACTIVE_STATE);
  }
  
  synchronized void transitionToStandby() throws ServiceFailedException {
    if (!haEnabled) {
      throw new ServiceFailedException("HA for namenode is not enabled");
    }
    state.setState(this, STANDBY_STATE);
  }
  
  /** Check if an operation of given category is allowed */
  protected synchronized void checkOperation(final OperationCategory op)
      throws UnsupportedActionException {
    state.checkOperation(this, op);
  }
  
  public synchronized HAState getState() {
    return state;
  }
  
  public synchronized void setState(final HAState s) {
    state = s;
  }
=======
>>>>>>> e9dd78d9
}<|MERGE_RESOLUTION|>--- conflicted
+++ resolved
@@ -38,15 +38,13 @@
 import org.apache.hadoop.fs.Trash;
 import static org.apache.hadoop.hdfs.DFSConfigKeys.*;
 import org.apache.hadoop.hdfs.DFSUtil;
-import org.apache.hadoop.hdfs.HDFSPolicyProvider;
 import org.apache.hadoop.hdfs.HdfsConfiguration;
 import org.apache.hadoop.hdfs.protocol.ClientProtocol;
 import org.apache.hadoop.hdfs.protocol.HdfsConstants;
-import org.apache.hadoop.hdfs.protocol.UnregisteredNodeException;
 import org.apache.hadoop.hdfs.server.common.HdfsServerConstants.NamenodeRole;
 import org.apache.hadoop.hdfs.server.common.HdfsServerConstants.StartupOption;
-import org.apache.hadoop.hdfs.server.common.IncorrectVersionException;
 import org.apache.hadoop.hdfs.server.namenode.ha.ActiveState;
+import org.apache.hadoop.hdfs.server.namenode.ha.HAContext;
 import org.apache.hadoop.hdfs.server.namenode.ha.HAState;
 import org.apache.hadoop.hdfs.server.namenode.ha.StandbyState;
 import org.apache.hadoop.hdfs.server.namenode.metrics.NameNodeMetrics;
@@ -55,9 +53,6 @@
 import org.apache.hadoop.hdfs.server.protocol.NamenodeProtocol;
 import org.apache.hadoop.hdfs.server.protocol.NamenodeProtocols;
 import org.apache.hadoop.hdfs.server.protocol.NamenodeRegistration;
-import org.apache.hadoop.hdfs.server.protocol.NodeRegistration;
-import org.apache.hadoop.ipc.RPC;
-import org.apache.hadoop.ipc.Server;
 import org.apache.hadoop.metrics2.lib.DefaultMetricsSystem;
 import org.apache.hadoop.net.NetUtils;
 import org.apache.hadoop.security.RefreshUserMappingsProtocol;
@@ -172,19 +167,18 @@
     }
   }
     
-
-
   public static final int DEFAULT_PORT = 8020;
-
   public static final Log LOG = LogFactory.getLog(NameNode.class.getName());
   public static final Log stateChangeLog = LogFactory.getLog("org.apache.hadoop.hdfs.StateChange");
   public static final HAState ACTIVE_STATE = new ActiveState();
   public static final HAState STANDBY_STATE = new StandbyState();
   
   protected FSNamesystem namesystem; 
+  protected final Configuration conf;
   protected NamenodeRole role;
   private HAState state;
   private final boolean haEnabled;
+  private final HAContext haContext;
 
   
   /** httpServer */
@@ -313,12 +307,11 @@
    * Given a configuration get the address of the service rpc server
    * If the service rpc is not configured returns null
    */
-  protected InetSocketAddress getServiceRpcServerAddress(Configuration conf)
-    throws IOException {
+  protected InetSocketAddress getServiceRpcServerAddress(Configuration conf) {
     return NameNode.getServiceAddress(conf, false);
   }
 
-  protected InetSocketAddress getRpcServerAddress(Configuration conf) throws IOException {
+  protected InetSocketAddress getRpcServerAddress(Configuration conf) {
     return getAddress(conf);
   }
   
@@ -381,7 +374,6 @@
    * @param conf the configuration
    */
   protected void initialize(Configuration conf) throws IOException {
-    initializeGenericKeys(conf);
     UserGroupInformation.setConfiguration(conf);
     loginAsNameNodeUser(conf);
 
@@ -397,7 +389,7 @@
       throw e;
     }
 
-    activate(conf);
+    startCommonServices(conf);
   }
   
   /**
@@ -431,19 +423,10 @@
     } 
   }
 
-  /**
-   * Activate name-node servers and threads.
-   */
-  void activate(Configuration conf) throws IOException {
-    if ((isRole(NamenodeRole.NAMENODE))
-        && (UserGroupInformation.isSecurityEnabled())) {
-      namesystem.activateSecretManager();
-    }
-    namesystem.activate(conf);
-    startHttpServer(conf);
+  /** Start the services common to active and standby states */
+  private void startCommonServices(Configuration conf) throws IOException {
+    namesystem.startCommonServices(conf);
     rpcServer.start();
-    startTrashEmptier(conf);
-    
     plugins = conf.getInstances(DFS_NAMENODE_PLUGINS_KEY,
         ServicePlugin.class);
     for (ServicePlugin p: plugins) {
@@ -453,13 +436,29 @@
         LOG.warn("ServicePlugin " + p + " could not be started", t);
       }
     }
-    
     LOG.info(getRole() + " up at: " + rpcServer.getRpcAddress());
     if (rpcServer.getServiceRpcAddress() != null) {
-      LOG.info(getRole() + " service server is up at: " + rpcServer.getServiceRpcAddress()); 
-    }
-  }
-
+      LOG.info(getRole() + " service server is up at: "
+          + rpcServer.getServiceRpcAddress());
+    }
+    startHttpServer(conf);
+  }
+  
+  private void stopCommonServices() {
+    if(namesystem != null) namesystem.close();
+    if(rpcServer != null) rpcServer.stop();
+    if (plugins != null) {
+      for (ServicePlugin p : plugins) {
+        try {
+          p.stop();
+        } catch (Throwable t) {
+          LOG.warn("ServicePlugin " + p + " could not be stopped", t);
+        }
+      }
+    }   
+    stopHttpServer();
+  }
+  
   private void startTrashEmptier(Configuration conf) throws IOException {
     long trashInterval 
       = conf.getLong(CommonConfigurationKeys.FS_TRASH_INTERVAL_KEY, 
@@ -471,10 +470,25 @@
     this.emptier.start();
   }
   
+  private void stopTrashEmptier() {
+    if (this.emptier != null) {
+      emptier.interrupt();
+      emptier = null;
+    }
+  }
+  
   private void startHttpServer(final Configuration conf) throws IOException {
     httpServer = new NameNodeHttpServer(conf, this, getHttpServerAddress(conf));
     httpServer.start();
     setHttpServerAddress(conf);
+  }
+  
+  private void stopHttpServer() {
+    try {
+      if (httpServer != null) httpServer.stop();
+    } catch (Exception e) {
+      LOG.error("Exception while stopping httpserver", e);
+    }
   }
 
   /**
@@ -502,26 +516,33 @@
    * <code>zero</code> in the conf.
    * 
    * @param conf  confirguration
-   * @throws IOException
+   * @throws IOException on error
    */
   public NameNode(Configuration conf) throws IOException {
     this(conf, NamenodeRole.NAMENODE);
   }
 
   protected NameNode(Configuration conf, NamenodeRole role) 
-      throws IOException { 
+      throws IOException {
+    this.conf = conf;
     this.role = role;
     this.haEnabled = DFSUtil.isHAEnabled(conf);
-    this.state = !haEnabled ? ACTIVE_STATE : STANDBY_STATE;
+    this.haContext = new NameNodeHAContext();
     try {
-<<<<<<< HEAD
-=======
       initializeGenericKeys(conf, getNameServiceId(conf));
->>>>>>> e9dd78d9
       initialize(conf);
+      if (!haEnabled) {
+        state = ACTIVE_STATE;
+      } else {
+        state = STANDBY_STATE;;
+      }
+      state.enterState(haContext);
     } catch (IOException e) {
       this.stop();
       throw e;
+    } catch (ServiceFailedException e) {
+      this.stop();
+      throw new IOException("Service failed to start", e);
     } catch (HadoopIllegalArgumentException e) {
       this.stop();
       throw e;
@@ -536,6 +557,7 @@
     try {
       this.rpcServer.join();
     } catch (InterruptedException ie) {
+      LOG.info("Caught interrupted exception " + ie);
     }
   }
 
@@ -548,23 +570,12 @@
         return;
       stopRequested = true;
     }
-    if (plugins != null) {
-      for (ServicePlugin p : plugins) {
-        try {
-          p.stop();
-        } catch (Throwable t) {
-          LOG.warn("ServicePlugin " + p + " could not be stopped", t);
-        }
-      }
-    }
     try {
-      if (httpServer != null) httpServer.stop();
-    } catch (Exception e) {
-      LOG.error("Exception while stopping httpserver", e);
-    }
-    if(namesystem != null) namesystem.close();
-    if(emptier != null) emptier.interrupt();
-    if(rpcServer != null) rpcServer.stop();
+      state.exitState(haContext);
+    } catch (ServiceFailedException e) {
+      LOG.info("Encountered exception while exiting state " + e);
+    }
+    stopCommonServices();
     if (metrics != null) {
       metrics.shutdown();
     }
@@ -867,7 +878,6 @@
       System.exit(-1);
     }
   }
-<<<<<<< HEAD
 
   synchronized void monitorHealth() throws HealthCheckFailedException {
     if (!haEnabled) {
@@ -881,29 +891,56 @@
     if (!haEnabled) {
       throw new ServiceFailedException("HA for namenode is not enabled");
     }
-    state.setState(this, ACTIVE_STATE);
+    state.setState(haContext, ACTIVE_STATE);
   }
   
   synchronized void transitionToStandby() throws ServiceFailedException {
     if (!haEnabled) {
       throw new ServiceFailedException("HA for namenode is not enabled");
     }
-    state.setState(this, STANDBY_STATE);
+    state.setState(haContext, STANDBY_STATE);
   }
   
   /** Check if an operation of given category is allowed */
   protected synchronized void checkOperation(final OperationCategory op)
       throws UnsupportedActionException {
-    state.checkOperation(this, op);
-  }
-  
-  public synchronized HAState getState() {
-    return state;
-  }
-  
-  public synchronized void setState(final HAState s) {
-    state = s;
-  }
-=======
->>>>>>> e9dd78d9
+    state.checkOperation(haContext, op);
+  }
+  
+  /**
+   * Class used as expose {@link NameNode} as context to {@link HAState}
+   */
+  private class NameNodeHAContext implements HAContext {
+    @Override
+    public void setState(HAState s) {
+      state = s;
+    }
+
+    @Override
+    public HAState getState() {
+      return state;
+    }
+
+    @Override
+    public void startActiveServices() throws IOException {
+      namesystem.startActiveServices();
+      startTrashEmptier(conf);
+    }
+
+    @Override
+    public void stopActiveServices() throws IOException {
+      namesystem.stopActiveServices();
+      stopTrashEmptier();
+    }
+
+    @Override
+    public void startStandbyServices() throws IOException {
+      // TODO:HA Start reading editlog from active
+    }
+
+    @Override
+    public void stopStandbyServices() throws IOException {
+      // TODO:HA Stop reading editlog from active
+    }
+  }
 }