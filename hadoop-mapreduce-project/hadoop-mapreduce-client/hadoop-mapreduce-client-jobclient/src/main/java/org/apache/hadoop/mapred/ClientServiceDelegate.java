--- conflicted
+++ resolved
@@ -107,19 +107,15 @@
         CommonConfigurationKeysPublic.IPC_CLIENT_CONNECT_MAX_RETRIES_KEY,
         this.conf.getInt(MRJobConfig.MR_CLIENT_TO_AM_IPC_MAX_RETRIES,
             MRJobConfig.DEFAULT_MR_CLIENT_TO_AM_IPC_MAX_RETRIES));
-<<<<<<< HEAD
-=======
     this.conf.setInt(
         CommonConfigurationKeysPublic.IPC_CLIENT_CONNECT_MAX_RETRIES_ON_SOCKET_TIMEOUTS_KEY,
         this.conf.getInt(MRJobConfig.MR_CLIENT_TO_AM_IPC_MAX_RETRIES_ON_TIMEOUTS,
             MRJobConfig.DEFAULT_MR_CLIENT_TO_AM_IPC_MAX_RETRIES_ON_TIMEOUTS));
->>>>>>> fbf12270
     this.rm = rm;
     this.jobId = jobId;
     this.historyServerProxy = historyServerProxy;
     this.appId = TypeConverter.toYarn(jobId).getAppId();
     notRunningJobs = new HashMap<JobState, HashMap<String, NotRunningJob>>();
-<<<<<<< HEAD
   }
 
   // Get the instance of the NotRunningJob corresponding to the specified
@@ -144,32 +140,6 @@
     }
   }
 
-=======
-  }
-
-  // Get the instance of the NotRunningJob corresponding to the specified
-  // user and state
-  private NotRunningJob getNotRunningJob(ApplicationReport applicationReport,
-      JobState state) {
-    synchronized (notRunningJobs) {
-      HashMap<String, NotRunningJob> map = notRunningJobs.get(state);
-      if (map == null) {
-        map = new HashMap<String, NotRunningJob>();
-        notRunningJobs.put(state, map);
-      }
-      String user =
-          (applicationReport == null) ?
-              UNKNOWN_USER : applicationReport.getUser();
-      NotRunningJob notRunningJob = map.get(user);
-      if (notRunningJob == null) {
-        notRunningJob = new NotRunningJob(applicationReport, state);
-        map.put(user, notRunningJob);
-      }
-      return notRunningJob;
-    }
-  }
-
->>>>>>> fbf12270
   private MRClientProtocol getProxy() throws IOException {
     if (realProxy != null) {
       return realProxy;
